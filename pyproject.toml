--- conflicted
+++ resolved
@@ -38,16 +38,10 @@
     "mypy>=1.10.0",
     "pydantic-settings>=2.2.1",
     "pytest>=8.1.1",
-<<<<<<< HEAD
-    "ruff>=0.3.2",
-    "trio>=0.24.0",
-    "uvicorn>=0.28.0",
-=======
     "ruff>=0.4.1",
     "strawberry-graphql>=0.237.1",
     "trio>=0.25.0",
     "uvicorn>=0.29.0",
->>>>>>> 3dff6f33
     "aiogram>=3.5.0",
     "strawberry-graphql @ git+https://github.com/nrbnlulu/strawberry.git@support_extensions_on_subscriptions",
 ]
